'''
:author: Matt Mulholland
:date: May 5, 2015

Module of code related to the MongoDB database that holds all of the review
data.

The insert_train_test_reviews function gets all suitable, English-language
reviews for a given data-set (at the provided file-path) and inserts them into
the the MongoDB database ('reviews_project') under the 'reviews' collection.
'''
import logging
logger = logging.getLogger()
loginfo = logger.info
logdebug = logger.debug
logwarn = logger.warning
logerr = logger.error
from sys import exit
from math import ceil
from time import sleep
from random import (seed,
                    randint,
                    shuffle)
from data import APPID_DICT
from json import (JSONDecoder,
                  JSONEncoder)
json_decoder = JSONDecoder()
json_decode = json_decoder.decode
json_encoder = JSONEncoder()
json_encode = json_encoder.encode
from os.path import (basename,
                     splitext)
from pymongo import MongoClient
from datasets import (get_bin,
                      get_bin_ranges,
                      get_and_describe_dataset)
from pymongo.errors import (AutoReconnect,
                            BulkWriteError,
                            ConnectionFailure,
                            DuplicateKeyError)

def connect_to_db(port):
    '''
    Connect to database and return a collection object.

    :param port: Mongo database port
    :type port: str
    :returns: pymongo.collection.Collection object
    '''

    connection_string = 'mongodb://localhost:{}'.format(port)
    try:
        connection = MongoClient(connection_string)
    except ConnectionFailure as e:
        logerr('Unable to connect to to Mongo server at {}. Exiting.'
               .format(connection_string))
        exit(1)
    db = connection['reviews_project']
    return db['reviews']


def insert_train_test_reviews(reviewdb, file_path, int max_size,
                              float percent_train, bins=0, bin_factor=1.0,
                              describe=False, just_describe=False):
    '''
    Insert training/test set reviews into the MongoDB database and optionally
    generate a report and graphs describing the filtering mechanisms.

    :param reviewdb: MongoDB reviews collection
    :type reviewdb: pymongo.MongoClient object
    :param file_path: path to game reviews file
    :type file_path: str
    :param max_size: maximum size of training/test set combination (in number
                     of reviews)
    :type max_size: int
    :param percent_train: percent of training/test combination that should be
                          reserved for the training set
    :type percent_train: float/int
    :param bins: number of bins in which to sub-divide the hours played
                 values (defaults to 0, in which case the values will be left
                 as they are)
    :type bins: int
    :param bin_factor: if the bins parameter is set to something other than
                       the default, the size of the bins relative to each
                       other will be governed by bin_factor, i.e., the size
                       of the bins in terms of the ranges of values will
                       be smaller for the bins that have a lot of instances
                       and will increase in size for the more
                       sparsely-populated bins
    :type bin_factor: float
    :param describe: describe data-set, outputting a report with some
                     descriptive statistics and histograms representing review
                     length and hours played distributions
    :type describe: boolean
    :param just_describe: only get the reviews and generate the statistical
                          report
    :type just_describe: boolean
    :returns: None
    '''

    # Seed the random number generator (hopefully ensuring that repeated
    # iterations will result in the same behavior from random.randint and
    # random.shuffle)
    seed(1)

    game = splitext(basename(file_path))[0]
    appid = APPID_DICT[game]

    loginfo('Inserting reviews from {}...'.format(game))
    if bins:
        loginfo('Dividing the hours played values into {} bins with a bin '
                'factor of {}...'.format(bins,
                                         bin_factor))

    # Make sense of arguments
    if (describe
        and just_describe):
        logwarn('If the just_describe and describe keyword arguments are set '
                'to True, just_describe wins out, i.e., the report will be '
                'generated, but no reviews will be inserted into the '
                'database.')

    # Get list of all reviews represented as dictionaries with 'review' and
    # 'total_game_hours' keys and get the filter values
    dataset = get_and_describe_dataset(file_path,
                                       report=(describe
                                               or just_describe))
    reviews = dataset['reviews']
    logdebug('Number of original, English language reviews collected: {}'
             .format(dataset['orig_total_reviews']))
    cdef float maxl = dataset['maxl']
    cdef float minl = dataset['minl']
    cdef float maxh = dataset['maxh']
    cdef float minh = dataset['minh']
    logdebug('Maximum length = {}'.format(dataset['maxl']))
    logdebug('Minimum length = {}'.format(dataset['minl']))
    logdebug('Maximum amount of hours played = {}'.format(dataset['maxh']))
    logdebug('Minimum amount of hours played = {}'.format(dataset['minh']))

    # If the hours played values are to be divided into bins, get the range
    # that each bin maps to and add values for the number of bins, the bin
    # ranges, and the bin factor to the review dictionaries
    if bins:
        bin_ranges = get_bin_ranges(minh,
                                    maxh,
                                    bins,
                                    bin_factor)
        bin_dict = dict(nbins=bins,
                        bin_factor=bin_factor,
                        bin_ranges=bin_ranges)
        [review.update(bin_dict) for review in reviews]
    else:
        bin_ranges = False

    # Shuffle the list of reviews so that we randomize it
    shuffle(reviews)

    # Get the training and test sets and the set of extra reviews (which
    # might get pulled in later if necessary)
    cdef int num_reviews = len(reviews)
    if num_reviews > max_size:
        train_test_reviews = reviews[:max_size]
    else:
        train_test_reviews = reviews[:num_reviews]
        max_size = num_reviews
    remaining_reviews = reviews[max_size:]

    # Divide the selected reviews into training/test sets
    cdef int training_set_size = \
        <int>ceil(len(train_test_reviews)*(percent_train/100.0))
    training_reviews = train_test_reviews[:training_set_size + 1]
    test_reviews = train_test_reviews[training_set_size + 1:]
    logdebug('Number of training set reviews: {}'
             .format(len(training_reviews)))
    logdebug('Number of test set reviews: {}'.format(len(test_reviews)))
    logdebug('Number of extra reviews: {}'.format(len(remaining_reviews)))
    logdebug('NOTE: It is possible that fewer reviews get inserted into the '
             'DB for the training set or test set if there are errors during '
             'insertion and there are no replacement reviews to substitute in'
             '.')

    if not just_describe:

        # Initialize a bulk writer and add insertion operations for training,
        # test, and extra reviews and then execture the operations and print
        # out some information about how many entries were inserted, etc.
        bulk = reviewdb.initialize_unordered_bulk_op()

        # Training set reviews
        add_bulk_inserts_for_partition(bulk,
                                       training_reviews,
                                       game,
                                       appid,
                                       'training',
                                       bins=bin_ranges)

        # Test set reviews
        add_bulk_inserts_for_partition(bulk,
                                       test_reviews,
                                       game, appid,
                                       'test',
                                       bins=bin_ranges)

        # Extra reviews
        add_bulk_inserts_for_partition(bulk,
                                       remaining_reviews,
                                       game,
                                       appid,
                                       'extra',
                                       bins=bin_ranges)

        # Execute bulk insert operations
        try:
            result = bulk.execute()
        except BulkWriteError as bwe:
            logger.debug(bwe.details)
            exit(1)
        logdebug(repr(result))

        # Print out some information about how many reviews were added
        train_inserts = reviewdb.find({'appid': appid,
                                       'partition': 'training'}).count()
        test_inserts = reviewdb.find({'appid': appid,
                                      'partition': 'test'}).count()
        extra_inserts = reviewdb.find({'appid': appid,
                                       'partition': 'extra'}).count()
        logdebug('Inserted {} training set reviews, {} test set reviews, and '
                 '{} extra reviews...'.format(train_inserts,
                                              test_inserts,
                                              extra_inserts))


cdef add_bulk_inserts_for_partition(bulk_writer, rdicts, game, appid,
                                    partition_id, bins=False):
    '''
    Add insert operations to a bulk writer.

    :param bulk_writer: a bulk writer instance, to which we can add insertion
                        operations that will be executed later on
    :type bulk_writer: pymongo.bulk.BulkOperationBuilder instance
    :param rdicts: list of review dictionaries
    :type rdicts: list of dict
    :param game: name of game
    :type game: str
    :param appid: appid string, ID number of game
    :type appid: str
    :param partition_id: name/ID of partition, i.e., 'test', 'training',
                         'extra'
    :type partition_id: str
    :param bins: False (i.e., if a converted hours value should not also be
                 inserted) or a list of 2-tuples containing floating point
                 numbers representing the beginning of a range (actually, the
                 lower, non-inclusive bound of the range) and the end (the
                 upper, inclusive bound of the range) (default: False)
    :type bins: False or list of 2-tuples of floats
    :returns: None
    '''

    for rd in rdicts:
        # Add keys for the partition (i.e., "extra"), the game's name, and the
        # appid
        rd['game'] = game
        rd['appid'] = appid
        rd['partition'] = partition_id

        if bins:
            _bin = get_bin(bins,
                           rd['total_game_hours'])
            if _bin > -1:
                rd['total_game_hours_bin'] = _bin
            else:
                logerr('The hours played value ({}) did not seem to fall '
                       'within any of the bin ranges.\n\nBin ranges\n{}\n'
                       'Exiting.'.format(rd['total_game_hours'],
                                         repr(bins)))
                exit(1)

        try:
            bulk_writer.insert(rd)
        except DuplicateKeyError as e:
            logwarn('Encountered DuplicateKeyError. Throwing out the '
                    'following review:\n{}'.format(rd))


def get_review_features_from_db(db, _id):
    '''
    Collect the features from the database for a given review and return the
    decoded value.

    :param db: database
    :type db: MongoClient instance
    :param _id: ID string for review
    :type _id: pymong.bson.objectid.ObjectId
    :returns: dict if features were found; None otherwise
    '''

    features_doc = db.find_one({'_id': _id},
                               {'_id': 0,
                                'features': 1})
    return json_decode(features_doc.get('features')) if features_doc else None


<<<<<<< HEAD
def update_db(db_update, _id, _features, _binarize):
=======
def update_db(db_update, _id, feats, _binarize):
>>>>>>> 029b7350
    '''
    Update Mongo database document with extracted features.

    :param db_update: bound method Collection.update of Mongo collection
    :type db_update: method
    :param _id: database document's Object ID
    :type _id: bson.objectid.ObjectId object
<<<<<<< HEAD
    :param _features: dictionary of features
    :type _features: dict
=======
    :param feats: dictionary of features
    :type feats: dict
>>>>>>> 029b7350
    :param _binarize: whether or not the features are binarized
    :type _binarize: boolean
    :returns: None
    '''

    cdef int tries = 0
    while tries < 5:
        try:
            db_update({'_id': _id},
<<<<<<< HEAD
                      {'$set': {'features': json_encode(_features),
=======
                      {'$set': {'features': json_encode(feats),
>>>>>>> 029b7350
                                'binarized': _binarize}})
            break
        except AutoReconnect:
            logwarn('Encountered AutoReconnect failure, attempting to '
                    'reconnect automatically after 20 seconds...')
            tries += 1
            if tries >= 5:
                logerr('Unable to update database even after 5 tries. '
                       'Exiting.')
                exit(1)
            sleep(20)<|MERGE_RESOLUTION|>--- conflicted
+++ resolved
@@ -300,11 +300,7 @@
     return json_decode(features_doc.get('features')) if features_doc else None
 
 
-<<<<<<< HEAD
-def update_db(db_update, _id, _features, _binarize):
-=======
 def update_db(db_update, _id, feats, _binarize):
->>>>>>> 029b7350
     '''
     Update Mongo database document with extracted features.
 
@@ -312,13 +308,8 @@
     :type db_update: method
     :param _id: database document's Object ID
     :type _id: bson.objectid.ObjectId object
-<<<<<<< HEAD
-    :param _features: dictionary of features
-    :type _features: dict
-=======
     :param feats: dictionary of features
     :type feats: dict
->>>>>>> 029b7350
     :param _binarize: whether or not the features are binarized
     :type _binarize: boolean
     :returns: None
@@ -328,11 +319,7 @@
     while tries < 5:
         try:
             db_update({'_id': _id},
-<<<<<<< HEAD
-                      {'$set': {'features': json_encode(_features),
-=======
                       {'$set': {'features': json_encode(feats),
->>>>>>> 029b7350
                                 'binarized': _binarize}})
             break
         except AutoReconnect:
